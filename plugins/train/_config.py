--- conflicted
+++ resolved
@@ -82,6 +82,13 @@
         section = "dfaker"
         self.add_section(title=section,
                          info="Dfaker Model (Adapted from https://github.com/dfaker/df)")
+        self.add_item(
+            section=section, title="input_size", datatype=int, default=64,
+            info="Resolution (in pixels) of the image to train on.\n"
+                 "BE AWARE Larger resolution will dramatically increase"
+                 "VRAM requirements.\n"
+                 "Make sure your resolution is divisible by 64 "
+                 "(e.g. 64, 128, 256 etc.)")
         self.add_item(
             section=section, title="alignments_format", datatype=str, default="json",
             info="Dfaker model requires the alignments for your training "
@@ -94,7 +101,6 @@
             info="The mask to be used for training."
                  "\nChoose from: 'dfaker' or 'dfl_full'")
         self.add_item(
-<<<<<<< HEAD
             section=section, title="dssim_mask_loss", datatype=bool, default=True,
             info="Use DSSIM loss for Mask rather than Mean Absolute Error\n"
                  "May increase overall quality.\nChoose from: True, False")
@@ -102,14 +108,6 @@
             section=section, title="penalized_mask_loss", datatype=bool, default=True,
             info="Use Penalized loss for Mask. Can stack with DSSIM.\n"
                  "May increase overall quality.\nChoose from: True, False")
-=======
-            section=section, title="input_size", datatype=int, default=64,
-            info="Resolution (in pixels) of the image to train on.\n"
-                 "BE AWARE Larger resolution will dramatically increase"
-                 "VRAM requirements.\n"
-                 "Make sure your resolution is divisible by 64 "
-                 "(e.g. 64, 128, 256 etc.)")
->>>>>>> 860403ad
 
         # << DFL MODEL OPTIONS >> #
         section = "dfl_h128"
@@ -128,11 +126,17 @@
                  "alignments.json)."
                  "\nChoose from: 'json', 'pickle' or 'yaml'")
         self.add_item(
+            section=section, title="input_size", datatype=int, default=128,
+            info="Resolution (in pixels) of the image to train on.\n"
+                 "BE AWARE Larger resolution will dramatically increase"
+                 "VRAM requirements.\n"
+                 "Make sure your resolution is divisible by 64 "
+                 "(e.g. 64, 128, 256 etc.)")
+        self.add_item(
             section=section, title="mask_type", datatype=str, default="dfl_full",
             info="The mask to be used for training."
                  "\nChoose from: 'dfaker' or 'dfl_full'")
         self.add_item(
-<<<<<<< HEAD
             section=section, title="dssim_mask_loss", datatype=bool, default=True,
             info="Use DSSIM loss for Mask rather than Mean Absolute Error\n"
                  "May increase overall quality.\nChoose from: True, False")
@@ -140,14 +144,6 @@
             section=section, title="penalized_mask_loss", datatype=bool, default=True,
             info="Use Penalized loss for Mask. Can stack with DSSIM.\n"
                  "May increase overall quality.\nChoose from: True, False")
-=======
-            section=section, title="input_size", datatype=int, default=128,
-            info="Resolution (in pixels) of the image to train on.\n"
-                 "BE AWARE Larger resolution will dramatically increase"
-                 "VRAM requirements.\n"
-                 "Make sure your resolution is divisible by 64 "
-                 "(e.g. 64, 128, 256 etc.)")
->>>>>>> 860403ad
 
         # << GAN MODEL OPTIONS >> #
         section = "gan_v2_2"
