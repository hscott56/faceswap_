--- conflicted
+++ resolved
@@ -179,10 +179,8 @@
     def lines_sort(self, keys):
         """ Sort the data keys into consistent order
             and set line color map and line width """
-<<<<<<< HEAD
-=======
+
         logger.trace("Sorting lines")
->>>>>>> 6acd3a0d
         raw_lines = list()
         sorted_lines = list()
         for key in sorted(keys):
@@ -216,10 +214,7 @@
 
     def lines_style(self, lines, groupsize):
         """ Set the color map and line width for each group """
-<<<<<<< HEAD
-=======
         logger.trace("Setting lines style")
->>>>>>> 6acd3a0d
         groups = int(len(lines) / groupsize)
         colours = self.lines_create_colors(groupsize, groups)
         for idx, item in enumerate(lines):
