--- conflicted
+++ resolved
@@ -298,19 +298,6 @@
                             "dest": "loglevel",
                             "default": "INFO",
                             "choices": ("INFO", "VERBOSE", "DEBUG", "TRACE"),
-<<<<<<< HEAD
-                            "help": "Log level. Stick with INFO or VERBOSE "
-                                    "unless you need to file an error report. Be "
-                                    "careful with TRACE as it will generate a lot "
-                                    "of data"})
-        # This is a hidden argument to indicate that the GUI is being used,
-        # so the preview window should be redirected Accordingly
-        global_args.append({"opts": ("-gui", "--gui"),
-                            "action": "store_true",
-                            "dest": "redirect_gui",
-                            "default": False,
-                            "help": argparse.SUPPRESS})
-=======
                             "help": "Log level. Stick with INFO or VERBOSE unless you need to "
                                     "file an error report. Be careful with TRACE as it will "
                                     "generate a lot of data"})
@@ -322,7 +309,13 @@
                             "help": "Path to store the logfile. Leave blank to store in the "
                                     "faceswap folder",
                             "default": None})
->>>>>>> dea984ef
+        # This is a hidden argument to indicate that the GUI is being used,
+        # so the preview window should be redirected Accordingly
+        global_args.append({"opts": ("-gui", "--gui"),
+                            "action": "store_true",
+                            "dest": "redirect_gui",
+                            "default": False,
+                            "help": argparse.SUPPRESS})
         return global_args
 
     @staticmethod
