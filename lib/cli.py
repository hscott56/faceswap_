#!/usr/bin/env python3
""" Command Line Arguments """
import argparse
import logging
import os
import platform
import sys

from importlib import import_module

from lib.logger import crash_log, log_setup
from lib.utils import safe_shutdown
from plugins.plugin_loader import PluginLoader

logger = logging.getLogger(__name__)  # pylint: disable=invalid-name


class ScriptExecutor():
    """ Loads the relevant script modules and executes the script.
        This class is initialised in each of the argparsers for the relevant
        command, then execute script is called within their set_default
        function. """

    def __init__(self, command, subparsers=None):
        self.command = command.lower()
        self.subparsers = subparsers

    def import_script(self):
        """ Only import a script's modules when running that script."""
        self.test_for_gui()
        cmd = os.path.basename(sys.argv[0])
        src = "tools" if cmd == "tools.py" else "scripts"
        mod = ".".join((src, self.command.lower()))
        module = import_module(mod)
        script = getattr(module, self.command.title())
        return script

    def test_for_gui(self):
        """ If running the gui, check the prerequisites """
        if self.command != "gui":
            return
        self.test_tkinter()
        self.check_display()

    @staticmethod
    def test_tkinter():
        """ If the user is running the GUI, test whether the
            tkinter app is available on their machine. If not
            exit gracefully.

            This avoids having to import every tk function
            within the GUI in a wrapper and potentially spamming
            traceback errors to console """

        try:
            # pylint: disable=unused-variable
            import tkinter  # noqa pylint: disable=unused-import
        except ImportError:
            logger.warning(
                "It looks like TkInter isn't installed for your OS, so "
                "the GUI has been disabled. To enable the GUI please "
                "install the TkInter application. You can try:")
            logger.info("Anaconda: conda install tk")
            logger.info("Windows/macOS: Install ActiveTcl Community Edition from "
                        "http://www.activestate.com")
            logger.info("Ubuntu/Mint/Debian: sudo apt install python3-tk")
            logger.info("Arch: sudo pacman -S tk")
            logger.info("CentOS/Redhat: sudo yum install tkinter")
            logger.info("Fedora: sudo dnf install python3-tkinter")
            exit(1)

    @staticmethod
    def check_display():
        """ Check whether there is a display to output the GUI. If running on
            Windows then assume not running in headless mode """
        if not os.environ.get("DISPLAY", None) and os.name != "nt":
            logger.warning("No display detected. GUI mode has been disabled.")
            if platform.system() == "Darwin":
                logger.info("macOS users need to install XQuartz. "
                            "See https://support.apple.com/en-gb/HT201341")
            exit(1)

    def execute_script(self, arguments):
        """ Run the script for called command """
        log_setup(arguments.loglevel, self.command)
        logger.debug("Executing: %s. PID: %s", self.command, os.getpid())
        try:
            script = self.import_script()
            process = script(arguments)
            process.process()
        except KeyboardInterrupt:  # pylint: disable=try-except-raise
            raise
        except SystemExit:
            pass
        except Exception:  # pylint: disable=broad-except
            crash_file = crash_log()
            logger.exception("Got Exception on main handler:")
            logger.critical("An unexpected crash has occurred. Crash report written to %s. "
                            "Please verify you are running the latest version of faceswap "
                            "before reporting", crash_file)

        finally:
            safe_shutdown()


class Slider(argparse.Action):  # pylint: disable=too-few-public-methods
    """ Adds support for the GUI slider

        An additional option 'min_max' must be provided containing tuple of min and max accepted
        values.

        'rounding' sets the decimal places for floats or the step interval for ints.
        """
    def __init__(self, option_strings, dest, nargs=None, min_max=None, rounding=None, **kwargs):
        if nargs is not None:
            raise ValueError("nargs not allowed")
        super().__init__(option_strings, dest, **kwargs)
        self.min_max = min_max
        self.rounding = rounding

    def _get_kwargs(self):
        names = ["option_strings",
                 "dest",
                 "nargs",
                 "const",
                 "default",
                 "type",
                 "choices",
                 "help",
                 "metavar",
                 "min_max",  # Tuple containing min and max values of scale
                 "rounding"]  # Decimal places to round floats to or step interval for ints
        return [(name, getattr(self, name)) for name in names]

    def __call__(self, parser, namespace, values, option_string=None):
        setattr(namespace, self.dest, values)


class FullPaths(argparse.Action):  # pylint: disable=too-few-public-methods
    """ Expand user- and relative-paths """
    def __call__(self, parser, namespace, values, option_string=None):
        setattr(namespace, self.dest, os.path.abspath(
            os.path.expanduser(values)))


class DirFullPaths(FullPaths):
    """ Class that gui uses to determine if you need to open a directory """
    # pylint: disable=too-few-public-methods,unnecessary-pass
    pass


class FileFullPaths(FullPaths):
    """
    Class that gui uses to determine if you need to open a file.

    see lib/gui/utils.py FileHandler for current GUI filetypes
    """
    # pylint: disable=too-few-public-methods
    def __init__(self, option_strings, dest, nargs=None, filetypes=None, **kwargs):
        super(FileFullPaths, self).__init__(option_strings, dest, **kwargs)
        if nargs is not None:
            raise ValueError("nargs not allowed")
        self.filetypes = filetypes

    def _get_kwargs(self):
        names = ["option_strings",
                 "dest",
                 "nargs",
                 "const",
                 "default",
                 "type",
                 "choices",
                 "help",
                 "metavar",
                 "filetypes"]
        return [(name, getattr(self, name)) for name in names]


class DirOrFileFullPaths(FileFullPaths):  # pylint: disable=too-few-public-methods
    """ Class that the gui uses to determine that the input can take a folder or a filename.
        Inherits functionality from FileFullPaths
        Has the effect of giving the user 2 Open Dialogue buttons in the gui """
    pass


class SaveFileFullPaths(FileFullPaths):
    """
    Class that gui uses to determine if you need to save a file.

    see lib/gui/utils.py FileHandler for current GUI filetypes
    """
    # pylint: disable=too-few-public-methods,unnecessary-pass
    pass


class ContextFullPaths(FileFullPaths):
    """
    Class that gui uses to determine if you need to open a file or a
    directory based on which action you are choosing

    To use ContextFullPaths the action_option item should indicate which
    cli option dictates the context of the filesystem dialogue

    Bespoke actions are then set in lib/gui/utils.py FileHandler
    """
    # pylint: disable=too-few-public-methods, too-many-arguments
    def __init__(self, option_strings, dest, nargs=None, filetypes=None,
                 action_option=None, **kwargs):
        if nargs is not None:
            raise ValueError("nargs not allowed")
        super(ContextFullPaths, self).__init__(option_strings, dest,
                                               filetypes=None, **kwargs)
        self.action_option = action_option
        self.filetypes = filetypes

    def _get_kwargs(self):
        names = ["option_strings",
                 "dest",
                 "nargs",
                 "const",
                 "default",
                 "type",
                 "choices",
                 "help",
                 "metavar",
                 "filetypes",
                 "action_option"]
        return [(name, getattr(self, name)) for name in names]


class FullHelpArgumentParser(argparse.ArgumentParser):
    """ Identical to the built-in argument parser, but on error it
        prints full help message instead of just usage information """
    def error(self, message):
        self.print_help(sys.stderr)
        args = {"prog": self.prog, "message": message}
        self.exit(2, "%(prog)s: error: %(message)s\n" % args)


class SmartFormatter(argparse.HelpFormatter):
    """ Smart formatter for allowing raw formatting in help
        text.

        To use prefix the help item with "R|" to overide
        default formatting

        from: https://stackoverflow.com/questions/3853722 """

    def _split_lines(self, text, width):
        if text.startswith("R|"):
            return text[2:].splitlines()
        # this is the RawTextHelpFormatter._split_lines
        return argparse.HelpFormatter._split_lines(self, text, width)


class FaceSwapArgs():
    """ Faceswap argument parser functions that are universal
        to all commands. Should be the parent function of all
        subsequent argparsers """
    def __init__(self, subparser, command,
                 description="default", subparsers=None):

        self.global_arguments = self.get_global_arguments()
        self.argument_list = self.get_argument_list()
        self.optional_arguments = self.get_optional_arguments()
        if not subparser:
            return

        self.parser = self.create_parser(subparser, command, description)

        self.add_arguments()

        script = ScriptExecutor(command, subparsers)
        self.parser.set_defaults(func=script.execute_script)

    @staticmethod
    def get_argument_list():
        """ Put the arguments in a list so that they are accessible from both
            argparse and gui override for command specific arguments """
        argument_list = []
        return argument_list

    @staticmethod
    def get_optional_arguments():
        """ Put the arguments in a list so that they are accessible from both
            argparse and gui. This is used for when there are sub-children
            (e.g. convert and extract) Override this for custom arguments """
        argument_list = []
        return argument_list

    @staticmethod
    def get_global_arguments():
        """ Arguments that are used in ALL parts of Faceswap
            DO NOT override this """
        global_args = list()
        global_args.append({"opts": ("-L", "--loglevel"),
                            "type": str.upper,
                            "dest": "loglevel",
                            "default": "INFO",
                            "choices": ("INFO", "VERBOSE", "DEBUG", "TRACE"),
                            "help": "Log level. Stick with INFO or VERBOSE "
                                    "unless you need to file an error report. Be "
                                    "careful with TRACE as it will generate a lot "
                                    "of data"})
        # This is a hidden argument to indicate that the GUI is being used,
        # so the preview window should be redirected Accordingly
        global_args.append({"opts": ("-gui", "--gui"),
                            "action": "store_true",
                            "dest": "redirect_gui",
                            "default": False,
                            "help": argparse.SUPPRESS})
        return global_args

    @staticmethod
    def create_parser(subparser, command, description):
        """ Create the parser for the selected command """
        parser = subparser.add_parser(
            command,
            help=description,
            description=description,
            epilog="Questions and feedback: \
            https://github.com/deepfakes/faceswap-playground",
            formatter_class=SmartFormatter)
        return parser

    def add_arguments(self):
        """ Parse the arguments passed in from argparse """
        options = self.global_arguments + self.argument_list + self.optional_arguments
        for option in options:
            args = option["opts"]
            kwargs = {key: option[key]
                      for key in option.keys() if key != "opts"}
            self.parser.add_argument(*args, **kwargs)


class ExtractConvertArgs(FaceSwapArgs):
    """ This class is used as a parent class to capture arguments that
        will be used in both the extract and convert process.

        Arguments that can be used in both of these processes should be
        placed here, but no further processing should be done. This class
        just captures arguments """

    @staticmethod
    def get_argument_list():
        """ Put the arguments in a list so that they are accessible from both
        argparse and gui """
        argument_list = list()
        argument_list.append({"opts": ("-i", "--input-dir"),
                              "action": DirOrFileFullPaths,
                              "filetypes": "video",
                              "dest": "input_dir",
                              "default": "input",
                              "help": "Input directory or video. Either a "
                                      "directory containing the image files "
                                      "you wish to process or path to a "
                                      "video file. Defaults to 'input'"})
        argument_list.append({"opts": ("-o", "--output-dir"),
                              "action": DirFullPaths,
                              "dest": "output_dir",
                              "default": "output",
                              "help": "Output directory. This is where the "
                                      "converted files will be stored. "
                                      "Defaults to 'output'"})
        argument_list.append({"opts": ("-al", "--alignments"),
                              "action": FileFullPaths,
                              "filetypes": 'alignments',
                              "type": str,
                              "dest": "alignments_path",
                              "help": "Optional path to an alignments file."})
        argument_list.append({"opts": ("-l", "--ref_threshold"),
                              "action": Slider,
                              "min_max": (0.01, 0.99),
                              "rounding": 2,
                              "type": float,
                              "dest": "ref_threshold",
                              "default": 0.6,
                              "help": "Threshold for positive face recognition. For use with "
                                      "nfilter or filter. Lower values are stricter."})
        argument_list.append({"opts": ("-n", "--nfilter"),
                              "type": str,
                              "dest": "nfilter",
                              "nargs": "+",
                              "default": None,
                              "help": "Reference image for the persons you do "
                                      "not want to process. Should be a front "
                                      "portrait. Multiple images can be added "
                                      "space separated"})
        argument_list.append({"opts": ("-f", "--filter"),
                              "type": str,
                              "dest": "filter",
                              "nargs": "+",
                              "default": None,
                              "help": "Reference images for the person you "
                                      "want to process. Should be a front "
                                      "portrait. Multiple images can be added "
                                      "space separated"})
        return argument_list


class ExtractArgs(ExtractConvertArgs):
    """ Class to parse the command line arguments for extraction.
        Inherits base options from ExtractConvertArgs where arguments
        that are used for both extract and convert should be placed """

    @staticmethod
    def get_optional_arguments():
        """ Put the arguments in a list so that they are accessible from both
        argparse and gui """
        argument_list = []
        argument_list.append({"opts": ("--serializer", ),
                              "type": str.lower,
                              "dest": "serializer",
                              "default": "json",
                              "choices": ("json", "pickle", "yaml"),
                              "help": "Serializer for alignments file. If "
                                      "yaml is chosen and not available, then "
                                      "json will be used as the default "
                                      "fallback."})
        argument_list.append({
            "opts": ("-D", "--detector"),
            "type": str.lower,
            "choices":  PluginLoader.get_available_extractors(
                "detect"),
            "default": "mtcnn",
            "help": "R|Detector to use."
                    "\n'dlib-hog': uses least resources, but is the"
                    "\n\tleast reliable."
                    "\n'dlib-cnn': faster than mtcnn but detects"
                    "\n\tfewer faces and fewer false positives."
                    "\n'mtcnn': slower than dlib, but uses fewer"
                    "\n\tresources whilst detecting more faces and"
                    "\n\tmore false positives. Has superior"
                    "\n\talignment to dlib"})
        argument_list.append({
            "opts": ("-A", "--aligner"),
            "type": str.lower,
            "choices": PluginLoader.get_available_extractors(
                "align"),
            "default": "fan",
            "help": "R|Aligner to use."
                    "\n'dlib': Dlib Pose Predictor. Faster, less "
                    "\n\tresource intensive, but less accurate."
                    "\n'fan': Face Alignment Network. Best aligner."
                    "\n\tGPU heavy."})
        argument_list.append({"opts": ("-r", "--rotate-images"),
                              "type": str,
                              "dest": "rotate_images",
                              "default": None,
                              "help": "If a face isn't found, rotate the "
                                      "images to try to find a face. Can find "
                                      "more faces at the cost of extraction "
                                      "speed. Pass in a single number to use "
                                      "increments of that size up to 360, or "
                                      "pass in a list of numbers to enumerate "
                                      "exactly what angles to check"})
        argument_list.append({"opts": ("-bt", "--blur-threshold"),
                              "type": float,
                              "action": Slider,
                              "min_max": (0.0, 100.0),
                              "rounding": 1,
                              "dest": "blur_thresh",
                              "default": 0.0,
                              "help": "Automatically discard images blurrier than the specified "
                                      "threshold. Discarded images are moved into a \"blurry\" "
                                      "sub-folder. Lower values allow more blur. Set to 0.0 to "
                                      "turn off."})
        argument_list.append({"opts": ("-mp", "--multiprocess"),
                              "action": "store_true",
                              "default": False,
                              "help": "Run extraction in parallel. Offers "
                                      "speed up for some extractor/detector "
                                      "combinations, less so for others. "
                                      "Only has an effect if both the "
                                      "aligner and detector use the GPU, "
                                      "otherwise this is automatic."})
        argument_list.append({"opts": ("-sz", "--size"),
                              "type": int,
                              "action": Slider,
                              "min_max": (128, 512),
                              "default": 256,
                              "rounding": 64,
                              "help": "The output size of extracted faces. Make sure that the "
                                      "model you intend to train supports your required size. "
                                      "This will only need to be changed for hi-res models."})
        argument_list.append({"opts": ("-s", "--skip-existing"),
                              "action": "store_true",
                              "dest": "skip_existing",
                              "default": False,
                              "help": "Skips frames that have already been "
                                      "extracted and exist in the alignments "
                                      "file"})
        argument_list.append({"opts": ("-sf", "--skip-existing-faces"),
                              "action": "store_true",
                              "dest": "skip_faces",
                              "default": False,
                              "help": "Skip frames that already have "
                                      "detected faces in the alignments "
                                      "file"})
        argument_list.append({"opts": ("-dl", "--debug-landmarks"),
                              "action": "store_true",
                              "dest": "debug_landmarks",
                              "default": False,
                              "help": "Draw landmarks on the ouput faces for "
                                      "debug"})
        argument_list.append({"opts": ("-ae", "--align-eyes"),
                              "action": "store_true",
                              "dest": "align_eyes",
                              "default": False,
                              "help": "Perform extra alignment to ensure "
                                      "left/right eyes are  at the same "
                                      "height"})
        argument_list.append({"opts": ("-si", "--save-interval"),
                              "dest": "save_interval",
                              "type": int,
                              "action": Slider,
                              "min_max": (0, 1000),
                              "rounding": 10,
                              "default": 0,
                              "help": "Automatically save the alignments file after a set amount "
                                      "of frames. Will only save at the end of extracting by "
                                      "default. WARNING: Don't interrupt the script when writing "
                                      "the file because it might get corrupted. Set to 0 to turn "
                                      "off"})
        return argument_list


class ConvertArgs(ExtractConvertArgs):
    """ Class to parse the command line arguments for conversion.
        Inherits base options from ExtractConvertArgs where arguments
        that are used for both extract and convert should be placed """

    @staticmethod
    def get_optional_arguments():
        """ Put the arguments in a list so that they are accessible from both
        argparse and gui """
        argument_list = []
        argument_list.append({"opts": ("-m", "--model-dir"),
                              "action": DirFullPaths,
                              "dest": "model_dir",
                              "default": "models",
                              "help": "Model directory. A directory "
                                      "containing the trained model you wish "
                                      "to process. Defaults to 'models'"})
        argument_list.append({"opts": ("-a", "--input-aligned-dir"),
                              "action": DirFullPaths,
                              "dest": "input_aligned_dir",
                              "default": None,
                              "help": "Input \"aligned directory\". A "
                                      "directory that should contain the "
                                      "aligned faces extracted from the input "
                                      "files. If you delete faces from this "
                                      "folder, they'll be skipped during "
                                      "conversion. If no aligned dir is "
                                      "specified, all faces will be "
                                      "converted"})
        argument_list.append({"opts": ("-t", "--trainer"),
                              "type": str.lower,
                              "choices": PluginLoader.get_available_models(),
                              "default": PluginLoader.get_default_model(),
                              "help": "Select the trainer that was used to "
                                      "create the model"})
        argument_list.append({"opts": ("-c", "--converter"),
                              "type": str.lower,
                              "choices": ("Masked", "Adjust"),
                              "default": "Masked",
                              "help": "Converter to use"})
        argument_list.append({"opts": ("-b", "--blur-size"),
<<<<<<< HEAD
                              "type": float,
                              "default": 2.0,
                              "help": "Blur size for smoothing the transition "
                                      "between the swapped face and the "
                                      "background image(Masked converter only)"
                                      "integer values will blur x pixels,"
                                      "fractions will blur x% of the face area"})
        argument_list.append({"opts": ("-e", "--erosion-kernel-size"),
                              "dest": "erosion_kernel_size",
                              "type": float,
                              "default": 0.0,
                              "help": "Erosion kernel size. Positive values "
                                      "apply erosion which reduces the edge "
                                      "of the swapped face. Negative values "
                                      "apply dilation which allows the "
                                      "swapped face to cover more space. "
                                      "(Masked converter only)"})
=======
                              "type": int,
                              "action": Slider,
                              "min_max": (0, 256),
                              "rounding": 1,
                              "default": 2,
                              "help": "Blur size. (Masked converter only)"})
        argument_list.append({"opts": ("-e", "--erosion-kernel-size"),
                              "dest": "erosion_kernel_size",
                              "type": int,
                              "action": Slider,
                              "min_max": (-100, 100),
                              "rounding": 1,
                              "default": 0,
                              "help": "Erosion kernel size. Positive values apply erosion which "
                                      "reduces the edge of the swapped face. Negative values "
                                      "apply dilation which allows the swapped face to cover more "
                                      "space. (Masked converter only)"})
>>>>>>> 6acd3a0d
        argument_list.append({"opts": ("-M", "--mask-type"),
                              "type": str.lower,
                              "dest": "mask_type",
                              "choices": ["rect",
                                          "facehull",
                                          "facehullandrect"],
                              "default": "facehullandrect",
                              "help": "Mask to use to replace faces. "
                                      "(Masked converter only)"})
        argument_list.append({"opts": ("-sh", "--sharpen"),
                              "type": str.lower,
                              "dest": "sharpen_image",
                              "choices": ["bsharpen", "gsharpen"],
                              "default": None,
                              "help": "Use Sharpen Image. bsharpen for Box "
                                      "Blur, gsharpen for Gaussian Blur "
                                      "(Masked converter only)"})
        argument_list.append({"opts": ("-g", "--gpus"),
                              "type": int,
                              "action": Slider,
                              "min_max": (1, 10),
                              "rounding": 1,
                              "default": 1,
                              "help": "Number of GPUs to use for conversion"})
        argument_list.append({"opts": ("-fr", "--frame-ranges"),
                              "nargs": "+",
                              "type": str,
                              "help": "frame ranges to apply transfer to e.g. "
                                      "For frames 10 to 50 and 90 to 100 use "
                                      "--frame-ranges 10-50 90-100. Files "
                                      "must have the frame-number as the last "
                                      "number in the name!"})
        argument_list.append({"opts": ("-d", "--discard-frames"),
                              "action": "store_true",
                              "dest": "discard_frames",
                              "default": False,
                              "help": "When used with --frame-ranges discards "
                                      "frames that are not processed instead "
                                      "of writing them out unchanged"})
        argument_list.append({"opts": ("-s", "--swap-model"),
                              "action": "store_true",
                              "dest": "swap_model",
                              "default": False,
                              "help": "Swap the model. Instead of A -> B, "
                                      "swap B -> A"})
        argument_list.append({"opts": ("-S", "--seamless"),
                              "action": "store_true",
                              "dest": "seamless_clone",
                              "default": False,
                              "help": "Use cv2's seamless clone. "
                                      "(Masked converter only)"})
        argument_list.append({"opts": ("-mh", "--match-histogram"),
                              "action": "store_true",
                              "dest": "match_histogram",
                              "default": False,
                              "help": "Use histogram matching. "
                                      "(Masked converter only)"})
        argument_list.append({"opts": ("-es", "--enlargment-scale"),
                              "type": float,
                              "dest": "enlargment_scale",
                              "default": 0.0,
                              "help": "Input images to the model are cropped to "
                                      "a central square that spans from eyebrow "
                                      "to chin cleft vertically and eyebrow to "
                                      "eyebrow horizontally at the default scale. "
                                      "0 spans from eyebrow to eyebrow"
                                      "3/64 spans from temple to temple"
                                      "6/64 spans from ear to ear"
                                      "12/64 is a mugshot"})
        argument_list.append({"opts": ("-aca", "--avg-color-adjust"),
                              "action": "store_true",
                              "dest": "avg_color_adjust",
                              "default": False,
                              "help": "Average color adjust. "
                                      "(Adjust converter only)"})
        argument_list.append({"opts": ("-dt", "--draw-transparent"),
                              "action": "store_true",
                              "dest": "draw_transparent",
                              "default": False,
                              "help": "Place the swapped face on a "
                                      "transparent layer rather than the "
                                      "original frame."})
        return argument_list


class TrainArgs(FaceSwapArgs):
    """ Class to parse the command line arguments for training """

    @staticmethod
    def get_argument_list():
        """ Put the arguments in a list so that they are accessible from both
        argparse and gui """
        argument_list = list()
        argument_list.append({"opts": ("-A", "--input-A"),
                              "action": DirFullPaths,
                              "dest": "input_a",
                              "default": "input_a",
                              "help": "Input directory. A directory "
                                      "containing training images for face A. "
                                      "Defaults to 'input'"})
        argument_list.append({"opts": ("-B", "--input-B"),
                              "action": DirFullPaths,
                              "dest": "input_b",
                              "default": "input_b",
                              "help": "Input directory. A directory "
                                      "containing training images for face B. "
                                      "Defaults to 'input'"})
        argument_list.append({"opts": ("-m", "--model-dir"),
                              "action": DirFullPaths,
                              "dest": "model_dir",
                              "default": "models",
                              "help": "Model directory. This is where the "
                                      "training data will be stored. "
                                      "Defaults to 'model'"})
        argument_list.append({"opts": ("-s", "--save-interval"),
                              "type": int,
                              "action": Slider,
                              "min_max": (10, 1000),
                              "rounding": 10,
                              "dest": "save_interval",
                              "default": 100,
                              "help": "Sets the number of iterations before saving the model"})
        argument_list.append({"opts": ("-t", "--trainer"),
                              "type": str.lower,
                              "choices": PluginLoader.get_available_models(),
                              "default": PluginLoader.get_default_model(),
                              "help": "Select which trainer to use, Use "
                                      "LowMem for cards with less than 2GB of "
                                      "VRAM"})
        argument_list.append({"opts": ("-bs", "--batch-size"),
                              "type": int,
                              "action": Slider,
                              "min_max": (2, 256),
                              "rounding": 2,
                              "dest": "batch_size",
                              "default": 64,
                              "help": "Batch size, as a power of 2 (64, 128, 256, etc)"})
        argument_list.append({"opts": ("-it", "--iterations"),
                              "type": int,
                              "action": Slider,
                              "min_max": (0, 5000000),
                              "rounding": 20000,
                              "default": 1000000,
                              "help": "Length of training in iterations."})
        argument_list.append({"opts": ("-g", "--gpus"),
                              "type": int,
                              "action": Slider,
                              "min_max": (1, 10),
                              "rounding": 1,
                              "default": 1,
                              "help": "Number of GPUs to use for training"})
        argument_list.append({"opts": ("-p", "--preview"),
                              "action": "store_true",
                              "dest": "preview",
                              "default": False,
                              "help": "Show preview output. If not specified, "
                                      "write progress to file"})
        argument_list.append({"opts": ("-w", "--write-image"),
                              "action": "store_true",
                              "dest": "write_image",
                              "default": False,
                              "help": "Writes the training result to a file "
                                      "even on preview mode"})
        argument_list.append({"opts": ("-ag", "--allow-growth"),
                              "action": "store_true",
                              "dest": "allow_growth",
                              "default": False,
                              "help": "Sets allow_growth option of Tensorflow "
                                      "to spare memory on some configs"})
        argument_list.append({"opts": ("-tia", "--timelapse-input-A"),
                              "action": DirFullPaths,
                              "dest": "timelapse_input_a",
                              "default": None,
                              "help": "For if you want a timelapse: "
                                      "The input folder for the timelapse. "
                                      "This folder should contain faces of A "
                                      "which will be converted for the "
                                      "timelapse. You must supply a "
                                      "--timelapse-output and a "
                                      "--timelapse-input-B parameter."})
        argument_list.append({"opts": ("-tib", "--timelapse-input-B"),
                              "action": DirFullPaths,
                              "dest": "timelapse_input_b",
                              "default": None,
                              "help": "For if you want a timelapse: "
                                      "The input folder for the timelapse. "
                                      "This folder should contain faces of B "
                                      "which will be converted for the "
                                      "timelapse. You must supply a "
                                      "--timelapse-output and a "
                                      "--timelapse-input-A parameter."})
        argument_list.append({"opts": ("-to", "--timelapse-output"),
                              "action": DirFullPaths,
                              "dest": "timelapse_output",
                              "default": None,
                              "help": "The output folder for the timelapse. "
                                      "If the input folders are supplied but "
                                      "no output folder, it will default to "
                                      "your model folder /timelapse/"})
        return argument_list


class GuiArgs(FaceSwapArgs):
    """ Class to parse the command line arguments for training """

    @staticmethod
    def get_argument_list():
        """ Put the arguments in a list so that they are accessible from both
        argparse and gui """
        argument_list = []
        argument_list.append({"opts": ("-d", "--debug"),
                              "action": "store_true",
                              "dest": "debug",
                              "default": False,
                              "help": "Output to Shell console instead of "
                                      "GUI console"})
        return argument_list<|MERGE_RESOLUTION|>--- conflicted
+++ resolved
@@ -566,43 +566,28 @@
                               "default": "Masked",
                               "help": "Converter to use"})
         argument_list.append({"opts": ("-b", "--blur-size"),
-<<<<<<< HEAD
                               "type": float,
+                              "action": Slider,
+                              "min_max": (0.0, 256.0),
+                              "rounding": 0.1,
                               "default": 2.0,
                               "help": "Blur size for smoothing the transition "
                                       "between the swapped face and the "
-                                      "background image(Masked converter only)"
-                                      "integer values will blur x pixels,"
-                                      "fractions will blur x% of the face area"})
+                                      "background image. Integer values will blur "
+                                      "x pixels, fractions will blur x% of the "
+                                      "face area"})
         argument_list.append({"opts": ("-e", "--erosion-kernel-size"),
                               "dest": "erosion_kernel_size",
                               "type": float,
+                              "action": Slider,
+                              "min_max": (-100.0, 100.0),
+                              "rounding": 0.1,
                               "default": 0.0,
                               "help": "Erosion kernel size. Positive values "
                                       "apply erosion which reduces the edge "
                                       "of the swapped face. Negative values "
                                       "apply dilation which allows the "
-                                      "swapped face to cover more space. "
-                                      "(Masked converter only)"})
-=======
-                              "type": int,
-                              "action": Slider,
-                              "min_max": (0, 256),
-                              "rounding": 1,
-                              "default": 2,
-                              "help": "Blur size. (Masked converter only)"})
-        argument_list.append({"opts": ("-e", "--erosion-kernel-size"),
-                              "dest": "erosion_kernel_size",
-                              "type": int,
-                              "action": Slider,
-                              "min_max": (-100, 100),
-                              "rounding": 1,
-                              "default": 0,
-                              "help": "Erosion kernel size. Positive values apply erosion which "
-                                      "reduces the edge of the swapped face. Negative values "
-                                      "apply dilation which allows the swapped face to cover more "
-                                      "space. (Masked converter only)"})
->>>>>>> 6acd3a0d
+                                      "swapped face to cover more space. "})
         argument_list.append({"opts": ("-M", "--mask-type"),
                               "type": str.lower,
                               "dest": "mask_type",
@@ -610,16 +595,14 @@
                                           "facehull",
                                           "facehullandrect"],
                               "default": "facehullandrect",
-                              "help": "Mask to use to replace faces. "
-                                      "(Masked converter only)"})
+                              "help": "Mask to use to replace faces. "})
         argument_list.append({"opts": ("-sh", "--sharpen"),
                               "type": str.lower,
                               "dest": "sharpen_image",
                               "choices": ["bsharpen", "gsharpen"],
                               "default": None,
                               "help": "Use Sharpen Image. bsharpen for Box "
-                                      "Blur, gsharpen for Gaussian Blur "
-                                      "(Masked converter only)"})
+                                      "Blur, gsharpen for Gaussian Blur "})
         argument_list.append({"opts": ("-g", "--gpus"),
                               "type": int,
                               "action": Slider,
@@ -652,14 +635,12 @@
                               "action": "store_true",
                               "dest": "seamless_clone",
                               "default": False,
-                              "help": "Use cv2's seamless clone. "
-                                      "(Masked converter only)"})
+                              "help": "Use cv2's seamless clone. "})
         argument_list.append({"opts": ("-mh", "--match-histogram"),
                               "action": "store_true",
                               "dest": "match_histogram",
                               "default": False,
-                              "help": "Use histogram matching. "
-                                      "(Masked converter only)"})
+                              "help": "Use histogram matching. "})
         argument_list.append({"opts": ("-es", "--enlargment-scale"),
                               "type": float,
                               "dest": "enlargment_scale",
@@ -676,8 +657,7 @@
                               "action": "store_true",
                               "dest": "avg_color_adjust",
                               "default": False,
-                              "help": "Average color adjust. "
-                                      "(Adjust converter only)"})
+                              "help": "Average color adjust. "})
         argument_list.append({"opts": ("-dt", "--draw-transparent"),
                               "action": "store_true",
                               "dest": "draw_transparent",
