--- conflicted
+++ resolved
@@ -22,43 +22,11 @@
 
 def conv(inp, filters, kernel_size=5, strides=2, use_instance_norm=False, **kwargs):
     """ Convolution Layer"""
-<<<<<<< HEAD
-    def block(inp):
-        var_x = Conv2D(filters,
-                       kernel_size=kernel_size,
-                       strides=strides,
-                       padding='same',
-                       kernel_initializer=he_uniform(),
-                       **kwargs)(inp)
-        if use_instance_norm:
-            var_x = InstanceNormalization()(var_x)
-        var_x = LeakyReLU(0.1)(var_x)
-        return var_x
-    return block
-
-
-def upscale(filters, kernel_size=3, use_instance_norm=False, use_subpixel=False, **kwargs):
-    """ Upscale Layer """
-    def block(inp):
-        var_x = Conv2D(filters * 4,
-                       kernel_size=kernel_size,
-                       padding='same',
-                       kernel_initializer=he_uniform(),
-                       **kwargs)(inp)
-        if use_instance_norm:
-            var_x = InstanceNormalization()(var_x)
-        var_x = LeakyReLU(0.1)(var_x)
-        if use_subpixel:
-            var_x = SubPixelUpscaling()(var_x)
-        else:
-            var_x = PixelShuffler()(var_x)
-        return var_x
-    return block
-=======
     var_x = Conv2D(filters,
                    kernel_size=kernel_size,
                    strides=strides,
                    padding='same',
+                   kernel_initializer=he_uniform(),
                    **kwargs)(inp)
     if use_instance_norm:
         var_x = InstanceNormalization()(var_x)
@@ -68,7 +36,11 @@
 
 def upscale(inp, filters, kernel_size=3, use_instance_norm=False, use_subpixel=False, **kwargs):
     """ Upscale Layer """
-    var_x = Conv2D(filters * 4, kernel_size=kernel_size, padding='same', **kwargs)(inp)
+    var_x = Conv2D(filters * 4,
+                   kernel_size=kernel_size,
+                   padding='same',
+                   kernel_initializer=he_uniform(),
+                   **kwargs)(inp)
     if use_instance_norm:
         var_x = InstanceNormalization()(var_x)
     var_x = LeakyReLU(0.1)(var_x)
@@ -77,8 +49,6 @@
     else:
         var_x = PixelShuffler()(var_x)
     return var_x
->>>>>>> 5097f670
-
 
 # <<< DFaker Model Blocks >>> #
 
@@ -107,33 +77,14 @@
 
 def conv_sep(inp, filters, kernel_size=5, strides=2, **kwargs):
     """ Seperable Convolution Layer """
-<<<<<<< HEAD
-    def block(inp):
-        var_x = SeparableConv2D(filters,
-<<<<<<< HEAD
-                                kernel_size=5,
-                                strides=2,
-                                kernel_initializer=he_uniform(),
-                                padding='same')(inp)
-=======
-                                kernel_size=kernel_size,
-                                strides=strides,
-                                padding='same',
-                                **kwargs)(inp)
->>>>>>> train_refactor
-        var_x = Activation("relu")(var_x)
-        return var_x
-    return block
-=======
     var_x = SeparableConv2D(filters,
                             kernel_size=kernel_size,
                             strides=strides,
                             padding='same',
+                            kernel_initializer=he_uniform(),
                             **kwargs)(inp)
     var_x = Activation("relu")(var_x)
     return var_x
->>>>>>> 5097f670
-
 
 # <<< GAN V2.2 Blocks >>> #
 
